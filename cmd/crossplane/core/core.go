--- conflicted
+++ resolved
@@ -109,12 +109,11 @@
 	TLSClientSecretName string `env:"TLS_CLIENT_SECRET_NAME" help:"The name of the TLS Secret that will be store Crossplane's client certificate."`
 	TLSClientCertsDir   string `env:"TLS_CLIENT_CERTS_DIR"   help:"The path of the folder which will store TLS client certificate of Crossplane."`
 
-<<<<<<< HEAD
-	EnableEnvironmentConfigs   bool `group:"Alpha Features:" help:"Enable support for EnvironmentConfigs."`
-	EnableExternalSecretStores bool `group:"Alpha Features:" help:"Enable support for External Secret Stores."`
-	EnableUsages               bool `group:"Alpha Features:" help:"Enable support for deletion ordering and resource protection with Usages."`
-	EnableRealtimeCompositions bool `group:"Alpha Features:" help:"Enable support for realtime compositions, i.e. watching composed resources and reconciling compositions immediately when any of the composed resources is updated."`
-	EnableSSAClaims            bool `group:"Alpha Features:" help:"Enable support for using Kubernetes server-side apply to sync claims with composite resources (XRs)."`
+	EnableExternalSecretStores      bool `group:"Alpha Features:" help:"Enable support for External Secret Stores."`
+	EnableUsages                    bool `group:"Alpha Features:" help:"Enable support for deletion ordering and resource protection with Usages."`
+	EnableRealtimeCompositions      bool `group:"Alpha Features:" help:"Enable support for realtime compositions, i.e. watching composed resources and reconciling compositions immediately when any of the composed resources is updated."`
+	EnableSSAClaims                 bool `group:"Alpha Features:" help:"Enable support for using Kubernetes server-side apply to sync claims with composite resources (XRs)."`
+	EnableDependencyVersionUpgrades bool `group:"Alpha Features:" help:"Enable support for upgrading dependency versions when the parent package is updated."`
 	// NOTE(hasheddan): this feature is unlikely to graduate from alpha status
 	// and should be removed when a runtime interface is introduced upstream.
 	// See https://github.com/crossplane/crossplane/issues/2671 for more
@@ -122,13 +121,6 @@
 	// TODO(turkenh): Consider removing this feature flag in favor of providing
 	//  a default DeploymentRuntimeConfig.
 	EnableProviderIdentity bool `group:"Alpha Features:" help:"Enable support for Provider identity."`
-=======
-	EnableExternalSecretStores      bool `group:"Alpha Features:" help:"Enable support for External Secret Stores."`
-	EnableUsages                    bool `group:"Alpha Features:" help:"Enable support for deletion ordering and resource protection with Usages."`
-	EnableRealtimeCompositions      bool `group:"Alpha Features:" help:"Enable support for realtime compositions, i.e. watching composed resources and reconciling compositions immediately when any of the composed resources is updated."`
-	EnableSSAClaims                 bool `group:"Alpha Features:" help:"Enable support for using Kubernetes server-side apply to sync claims with composite resources (XRs)."`
-	EnableDependencyVersionUpgrades bool `group:"Alpha Features:" help:"Enable support for upgrading dependency versions when the parent package is updated."`
->>>>>>> 6c0f3c33
 
 	EnableCompositionWebhookSchemaValidation bool `default:"true" group:"Beta Features:" help:"Enable support for Composition validation using schemas."`
 	EnableDeploymentRuntimeConfigs           bool `default:"true" group:"Beta Features:" help:"Enable support for Deployment Runtime Configs."`
