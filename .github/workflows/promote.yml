name: Promote

on:
  workflow_dispatch:
    inputs:
      version:
        description: 'Release version (e.g. v0.1.0)'
        required: true
      channel:
        description: 'Release channel'
        required: true
        default: 'stable'
      # Note: For pre-releases, we want to promote the pre-release version to
      # the (stable) channel, but not set it as the "current" version.
      pre-release:
        type: boolean
        description: 'This is a pre-release'
        required: true
        default: false

env:
  # Common versions
  EARTHLY_VERSION: '0.8.13'

  # Common users. We can't run a step 'if secrets.AWS_USR != ""' but we can run
  # a step 'if env.AWS_USR' != ""', so we copy these to succinctly test whether
  # credentials have been provided before trying to run steps that need them.
  DOCKER_USR: ${{ secrets.DOCKER_USR }}
  UPBOUND_MARKETPLACE_PUSH_ROBOT_USR: ${{ secrets.UPBOUND_MARKETPLACE_PUSH_ROBOT_USR }}
<<<<<<< HEAD
=======
  XPKG_ACCESS_ID: ${{ secrets.XPKG_ACCESS_ID }}
>>>>>>> e28f9fd3

jobs:
  promote-artifacts:
    runs-on: ubuntu-22.04

    steps:
      - name: Checkout
        uses: actions/checkout@692973e3d937129bcbf40652eb9f2f61becf3332 # v4

      - name: Setup Earthly
        uses: earthly/actions-setup@v1
        with:
          github-token: ${{ secrets.GITHUB_TOKEN }}
          version: ${{ env.EARTHLY_VERSION }}

      - name: Promote Image to docker.io/upbound/crossplane:${{ inputs.channel }}
        if: env.DOCKER_USR != ''
        run: |
          earthly --strict \
            --push \
            --secret DOCKER_USER=${{ secrets.DOCKER_USR }} \
            --secret DOCKER_PASSWORD=${{ secrets.DOCKER_PSW }} \
            +ci-promote-image --CHANNEL=${{ inputs.channel }} --CROSSPLANE_VERSION=${{ inputs.version }} --CROSSPLANE_REPO=docker.io/upbound/crossplane

      - name: Promote Image to xpkg.upbound.io/upbound/crossplane:${{ inputs.channel }}
        if: env.UPBOUND_MARKETPLACE_PUSH_ROBOT_USR != ''
<<<<<<< HEAD
        run: |
          earthly --strict \
          --push \
          --secret DOCKER_USER=${{ secrets.UPBOUND_MARKETPLACE_PUSH_ROBOT_USR }} \
          --secret DOCKER_PASSWORD=${{ secrets.UPBOUND_MARKETPLACE_PUSH_ROBOT_PSW }} \
          +ci-promote-image --CHANNEL=${{ inputs.channel }} --CROSSPLANE_VERSION=${{ inputs.version }} --CROSSPLANE_REPO=xpkg.upbound.io/upbound/crossplane
=======
        with:
          registry: xpkg.upbound.io/upbound
          username: ${{ secrets.UPBOUND_MARKETPLACE_PUSH_ROBOT_USR }}
          password: ${{ secrets.UPBOUND_MARKETPLACE_PUSH_ROBOT_PSW }}

      - name: Login to Spaces Artifacts Registry
        uses: docker/login-action@343f7c4344506bcbf9b4de18042ae17996df046d # v3
        if: env.XPKG_ACCESS_ID != ''
        with:
          registry: xpkg.upbound.io/spaces-artifacts
          username: ${{ secrets.XPKG_ACCESS_ID }}
          password: ${{ secrets.XPKG_TOKEN }}

      - name: Promote Artifacts in DockerHub and Upbound Registry
        if: env.DOCKER_USR != '' && env.UPBOUND_MARKETPLACE_PUSH_ROBOT_USR != ''
        run: make -j2 promote BRANCH_NAME=${GITHUB_REF##*/}
        env:
          VERSION: ${{ github.event.inputs.version }}
          CHANNEL: ${{ github.event.inputs.channel }}
>>>>>>> e28f9fd3
<|MERGE_RESOLUTION|>--- conflicted
+++ resolved
@@ -27,10 +27,7 @@
   # credentials have been provided before trying to run steps that need them.
   DOCKER_USR: ${{ secrets.DOCKER_USR }}
   UPBOUND_MARKETPLACE_PUSH_ROBOT_USR: ${{ secrets.UPBOUND_MARKETPLACE_PUSH_ROBOT_USR }}
-<<<<<<< HEAD
-=======
   XPKG_ACCESS_ID: ${{ secrets.XPKG_ACCESS_ID }}
->>>>>>> e28f9fd3
 
 jobs:
   promote-artifacts:
@@ -57,31 +54,18 @@
 
       - name: Promote Image to xpkg.upbound.io/upbound/crossplane:${{ inputs.channel }}
         if: env.UPBOUND_MARKETPLACE_PUSH_ROBOT_USR != ''
-<<<<<<< HEAD
         run: |
           earthly --strict \
           --push \
           --secret DOCKER_USER=${{ secrets.UPBOUND_MARKETPLACE_PUSH_ROBOT_USR }} \
           --secret DOCKER_PASSWORD=${{ secrets.UPBOUND_MARKETPLACE_PUSH_ROBOT_PSW }} \
           +ci-promote-image --CHANNEL=${{ inputs.channel }} --CROSSPLANE_VERSION=${{ inputs.version }} --CROSSPLANE_REPO=xpkg.upbound.io/upbound/crossplane
-=======
-        with:
-          registry: xpkg.upbound.io/upbound
-          username: ${{ secrets.UPBOUND_MARKETPLACE_PUSH_ROBOT_USR }}
-          password: ${{ secrets.UPBOUND_MARKETPLACE_PUSH_ROBOT_PSW }}
 
-      - name: Login to Spaces Artifacts Registry
-        uses: docker/login-action@343f7c4344506bcbf9b4de18042ae17996df046d # v3
+      - name: Promote Image to xpkg.upbound.io/spaces-artifacts/crossplane:${{ inputs.channel }}
         if: env.XPKG_ACCESS_ID != ''
-        with:
-          registry: xpkg.upbound.io/spaces-artifacts
-          username: ${{ secrets.XPKG_ACCESS_ID }}
-          password: ${{ secrets.XPKG_TOKEN }}
-
-      - name: Promote Artifacts in DockerHub and Upbound Registry
-        if: env.DOCKER_USR != '' && env.UPBOUND_MARKETPLACE_PUSH_ROBOT_USR != ''
-        run: make -j2 promote BRANCH_NAME=${GITHUB_REF##*/}
-        env:
-          VERSION: ${{ github.event.inputs.version }}
-          CHANNEL: ${{ github.event.inputs.channel }}
->>>>>>> e28f9fd3
+        run: |
+          earthly --strict \
+          --push \
+          --secret DOCKER_USER=${{ secrets.XPKG_ACCESS_ID }} \
+          --secret DOCKER_PASSWORD=${{ secrets.XPKG_TOKEN }} \
+          +ci-promote-image --CHANNEL=${{ inputs.channel }} --CROSSPLANE_VERSION=${{ inputs.version }} --CROSSPLANE_REPO=xpkg.upbound.io/spaces-artifacts/crossplane
