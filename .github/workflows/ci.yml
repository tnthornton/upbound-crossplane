--- conflicted
+++ resolved
@@ -18,10 +18,6 @@
   # a step 'if env.DOCKER_USR' != ""', so we copy these to succinctly test whether
   # credentials have been provided before trying to run steps that need them.
   DOCKER_USR: ${{ secrets.DOCKER_USR }}
-<<<<<<< HEAD
-=======
-  AWS_USR: ${{ secrets.AWS_USR }}
->>>>>>> ffa5f559
 
 jobs:
   detect-noop:
@@ -307,27 +303,11 @@
           username: ${{ secrets.DOCKER_USR }}
           password: ${{ secrets.DOCKER_PSW }}
 
-<<<<<<< HEAD
       - name: Publish Artifacts to DockerHub
         run: make -j2 publish BRANCH_NAME=${GITHUB_REF##*/}
 
       - name: Promote Artifacts in DockerHub
         if: github.ref == 'refs/heads/master' && env.DOCKER_USR != ''
-=======
-      - name: Publish Artifacts to S3, DockerHub
-        run: make -j2 publish BRANCH_NAME=${GITHUB_REF##*/}
-        if: env.AWS_USR != '' && env.DOCKER_USR != ''
-        env:
-          AWS_ACCESS_KEY_ID: ${{ secrets.AWS_USR }}
-          AWS_SECRET_ACCESS_KEY: ${{ secrets.AWS_PSW }}
-          AWS_DEFAULT_REGION: us-east-1
-          GIT_API_TOKEN: ${{ secrets.GITHUB_TOKEN }}
-          DOCS_GIT_USR: ${{ secrets.UPBOUND_BOT_GITHUB_USR }}
-          DOCS_GIT_PSW: ${{ secrets.UPBOUND_BOT_GITHUB_PSW }}
-
-      - name: Promote Artifacts in S3, DockerHub
-        if: github.ref == 'refs/heads/master' && env.AWS_USR != '' && env.DOCKER_USR != ''
->>>>>>> ffa5f559
         run: make -j2 promote
         env:
           BRANCH_NAME: master
