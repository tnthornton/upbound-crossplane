name: CI

on:
  push:
    branches:
      - master
      - release-*
  pull_request: {}
  workflow_dispatch: {}

env:
  # Common versions
  GO_VERSION: '1.20.5'
  GOLANGCI_VERSION: 'v1.53.3'
  DOCKER_BUILDX_VERSION: 'v0.10.0'

  # Common users. We can't run a step 'if secrets.DOCKER_USR != ""' but we can run
  # a step 'if env.DOCKER_USR' != ""', so we copy these to succinctly test whether
  # credentials have been provided before trying to run steps that need them.
  DOCKER_USR: ${{ secrets.DOCKER_USR }}

jobs:
  check-diff:
    runs-on: ubuntu-22.04

    steps:
      - name: Checkout
        uses: actions/checkout@c85c95e3d7251135ab7dc9ce3241c5835cc595a9 # v3
        with:
          submodules: true

      - name: Setup Go
        uses: actions/setup-go@fac708d6674e30b6ba41289acaab6d4b75aa0753 # v4
        with:
          go-version: ${{ env.GO_VERSION }}

      - name: Find the Go Build Cache
        id: go
        run: echo "cache=$(make go.cachedir)" >> $GITHUB_OUTPUT

      - name: Cache the Go Build Cache
        uses: actions/cache@88522ab9f39a2ea568f7027eddc7d8d8bc9d59c8 # v3
        with:
          path: ${{ steps.go.outputs.cache }}
          key: ${{ runner.os }}-build-check-diff-${{ hashFiles('**/go.sum') }}
          restore-keys: ${{ runner.os }}-build-check-diff-

      - name: Cache Go Dependencies
        uses: actions/cache@88522ab9f39a2ea568f7027eddc7d8d8bc9d59c8 # v3
        with:
          path: .work/pkg
          key: ${{ runner.os }}-pkg-${{ hashFiles('**/go.sum') }}
          restore-keys: ${{ runner.os }}-pkg-

      - name: Vendor Dependencies
        run: make vendor vendor.check

      - name: Check Diff
        run: make check-diff

  detect-noop:
    runs-on: ubuntu-22.04
    outputs:
      noop: ${{ steps.noop.outputs.should_skip }}
    steps:
      - name: Detect No-op Changes
        id: noop
        uses: fkirc/skip-duplicate-actions@12aca0a884f6137d619d6a8a09fcc3406ced5281 # v5.3.0
        with:
          github_token: ${{ secrets.GITHUB_TOKEN }}
          paths_ignore: '["**.md", "**.png", "**.jpg"]'
          do_not_skip: '["workflow_dispatch", "schedule", "push"]'
          concurrent_skipping: false

  lint:
    runs-on: ubuntu-22.04
    needs: detect-noop
    if: needs.detect-noop.outputs.noop != 'true'

    steps:
      - name: Checkout
        uses: actions/checkout@c85c95e3d7251135ab7dc9ce3241c5835cc595a9 # v3
        with:
          submodules: true

      - name: Setup Go
        uses: actions/setup-go@fac708d6674e30b6ba41289acaab6d4b75aa0753 # v4
        with:
          go-version: ${{ env.GO_VERSION }}

      - name: Find the Go Build Cache
        id: go
        run: echo "cache=$(make go.cachedir)" >> $GITHUB_OUTPUT

      - name: Cache the Go Build Cache
        uses: actions/cache@88522ab9f39a2ea568f7027eddc7d8d8bc9d59c8 # v3
        with:
          path: ${{ steps.go.outputs.cache }}
          key: ${{ runner.os }}-build-lint-${{ hashFiles('**/go.sum') }}
          restore-keys: ${{ runner.os }}-build-lint-

      - name: Cache Go Dependencies
        uses: actions/cache@88522ab9f39a2ea568f7027eddc7d8d8bc9d59c8 # v3
        with:
          path: .work/pkg
          key: ${{ runner.os }}-pkg-${{ hashFiles('**/go.sum') }}
          restore-keys: ${{ runner.os }}-pkg-

      - name: Vendor Dependencies
        run: make vendor vendor.check

      # We could run 'make lint' to ensure our desired Go version, but we prefer
      # this action because it leaves 'annotations' (i.e. it comments on PRs to
      # point out linter violations).
      - name: Lint
        uses: golangci/golangci-lint-action@639cd343e1d3b897ff35927a75193d57cfcba299 # v3
        with:
          version: ${{ env.GOLANGCI_VERSION }}
          skip-cache: true # We do our own caching.

  codeql:
    runs-on: ubuntu-22.04
    needs: detect-noop
    if: needs.detect-noop.outputs.noop != 'true'

    steps:
      - name: Checkout
        uses: actions/checkout@c85c95e3d7251135ab7dc9ce3241c5835cc595a9 # v3
        with:
          submodules: true

      - name: Setup Go
        uses: actions/setup-go@fac708d6674e30b6ba41289acaab6d4b75aa0753 # v4
        with:
          go-version: ${{ env.GO_VERSION }}

      - name: Find the Go Build Cache
        id: go
        run: echo "::set-output name=cache::$(make go.cachedir)"

      - name: Cache the Go Build Cache
        uses: actions/cache@88522ab9f39a2ea568f7027eddc7d8d8bc9d59c8 # v3
        with:
          path: ${{ steps.go.outputs.cache }}
          key: ${{ runner.os }}-build-check-diff-${{ hashFiles('**/go.sum') }}
          restore-keys: ${{ runner.os }}-build-check-diff-

      - name: Cache Go Dependencies
        uses: actions/cache@88522ab9f39a2ea568f7027eddc7d8d8bc9d59c8 # v3
        with:
          path: .work/pkg
          key: ${{ runner.os }}-pkg-${{ hashFiles('**/go.sum') }}
          restore-keys: ${{ runner.os }}-pkg-

      - name: Vendor Dependencies
        run: make vendor vendor.check

      - name: Initialize CodeQL
        uses: github/codeql-action/init@f6e388ebf0efc915c6c5b165b019ee61a6746a38 # v2
        with:
          languages: go

      - name: Perform CodeQL Analysis
        uses: github/codeql-action/analyze@f6e388ebf0efc915c6c5b165b019ee61a6746a38 # v2

  trivy-scan-fs:
    runs-on: ubuntu-22.04
    needs: detect-noop
    if: needs.detect-noop.outputs.noop != 'true'
    steps:
      - name: Checkout
        uses: actions/checkout@c85c95e3d7251135ab7dc9ce3241c5835cc595a9 # v3
        with:
          submodules: true

      - name: Run Trivy vulnerability scanner in fs mode
        uses: aquasecurity/trivy-action@41f05d9ecffa2ed3f1580af306000f734b733e54 # 0.11.2
        with:
          scan-type: 'fs'
          ignore-unfixed: true
          skip-dirs: design
          scan-ref: '.'
          exit-code: '1'
          severity: 'CRITICAL,HIGH'

  unit-tests:
    runs-on: ubuntu-22.04
    needs: detect-noop
    if: needs.detect-noop.outputs.noop != 'true'

    steps:
      - name: Checkout
        uses: actions/checkout@c85c95e3d7251135ab7dc9ce3241c5835cc595a9 # v3
        with:
          submodules: true

      - name: Fetch History
        run: git fetch --prune --unshallow

      - name: Setup Go
        uses: actions/setup-go@fac708d6674e30b6ba41289acaab6d4b75aa0753 # v4
        with:
          go-version: ${{ env.GO_VERSION }}

      - name: Find the Go Build Cache
        id: go
        run: echo "::set-output name=cache::$(make go.cachedir)"

      - name: Cache the Go Build Cache
        uses: actions/cache@88522ab9f39a2ea568f7027eddc7d8d8bc9d59c8 # v3
        with:
          path: ${{ steps.go.outputs.cache }}
          key: ${{ runner.os }}-build-unit-tests-${{ hashFiles('**/go.sum') }}
          restore-keys: ${{ runner.os }}-build-unit-tests-

      - name: Cache Go Dependencies
        uses: actions/cache@88522ab9f39a2ea568f7027eddc7d8d8bc9d59c8 # v3
        with:
          path: .work/pkg
          key: ${{ runner.os }}-pkg-${{ hashFiles('**/go.sum') }}
          restore-keys: ${{ runner.os }}-pkg-

      - name: Vendor Dependencies
        run: make vendor vendor.check

      - name: Run Unit Tests
        run: make -j2 test

      - name: Publish Unit Test Coverage
        uses: codecov/codecov-action@eaaf4bedf32dbdc6b720b63067d99c4d77d6047d # v3
        with:
          flags: unittests
          file: _output/tests/linux_amd64/coverage.txt

  e2e-tests:
    runs-on: ubuntu-22.04
    needs: detect-noop
    if: needs.detect-noop.outputs.noop != 'true'
    strategy:
      matrix:
        area: [lifecycle, pkg, apiextensions]

    steps:
      - name: Setup QEMU
        uses: docker/setup-qemu-action@2b82ce82d56a2a04d2637cd93a637ae1b359c0a7 # v2
        with:
          platforms: all

      - name: Setup Docker Buildx
        uses: docker/setup-buildx-action@ecf95283f03858871ff00b787d79c419715afc34 # v2
        with:
          version: ${{ env.DOCKER_BUILDX_VERSION }}
          install: true

      - name: Checkout
        uses: actions/checkout@c85c95e3d7251135ab7dc9ce3241c5835cc595a9 # v3
        with:
          submodules: true

      - name: Fetch History
        run: git fetch --prune --unshallow

      - name: Setup Go
        uses: actions/setup-go@fac708d6674e30b6ba41289acaab6d4b75aa0753 # v4
        with:
          go-version: ${{ env.GO_VERSION }}

      - name: Find the Go Build Cache
        id: go
        run: echo "::set-output name=cache::$(make go.cachedir)"

      - name: Cache the Go Build Cache
        uses: actions/cache@88522ab9f39a2ea568f7027eddc7d8d8bc9d59c8 # v3
        with:
          path: ${{ steps.go.outputs.cache }}
          key: ${{ runner.os }}-build-e2e-tests-${{ hashFiles('**/go.sum') }}
          restore-keys: ${{ runner.os }}-build-e2e-tests-

      - name: Cache Go Dependencies
        uses: actions/cache@88522ab9f39a2ea568f7027eddc7d8d8bc9d59c8 # v3
        with:
          path: .work/pkg
          key: ${{ runner.os }}-pkg-${{ hashFiles('**/go.sum') }}
          restore-keys: |
            ${{ runner.os }}-pkg-

      - name: Vendor Dependencies
        run: make vendor vendor.check

      - name: Build Helm Chart
        run: make -j2 build
        env:
          # We're using docker buildx, which doesn't actually load the images it
          # builds by default. Specifying --load does so.
          BUILD_ARGS: "--load"

      - name: Run E2E Tests
        run: make e2e E2E_TEST_FLAGS="-test.v -labels area=${{ matrix.area }}"

  publish-artifacts:
    runs-on: ubuntu-22.04
    needs: detect-noop
    if: needs.detect-noop.outputs.noop != 'true'

    steps:
      - name: Setup QEMU
        uses: docker/setup-qemu-action@2b82ce82d56a2a04d2637cd93a637ae1b359c0a7 # v2
        with:
          platforms: all

      - name: Setup Docker Buildx
        uses: docker/setup-buildx-action@ecf95283f03858871ff00b787d79c419715afc34 # v2
        with:
          version: ${{ env.DOCKER_BUILDX_VERSION }}
          install: true

      - name: Checkout
        uses: actions/checkout@c85c95e3d7251135ab7dc9ce3241c5835cc595a9 # v3
        with:
          submodules: true

      - name: Fetch History
        run: git fetch --prune --unshallow

      - name: Setup Go
        uses: actions/setup-go@fac708d6674e30b6ba41289acaab6d4b75aa0753 # v4
        with:
          go-version: ${{ env.GO_VERSION }}

      - name: Find the Go Build Cache
        id: go
        run: echo "::set-output name=cache::$(make go.cachedir)"

      - name: Cache the Go Build Cache
        uses: actions/cache@88522ab9f39a2ea568f7027eddc7d8d8bc9d59c8 # v3
        with:
          path: ${{ steps.go.outputs.cache }}
          key: ${{ runner.os }}-build-publish-artifacts-${{ hashFiles('**/go.sum') }}
          restore-keys: ${{ runner.os }}-build-publish-artifacts-

      - name: Cache Go Dependencies
        uses: actions/cache@88522ab9f39a2ea568f7027eddc7d8d8bc9d59c8 # v3
        with:
          path: .work/pkg
          key: ${{ runner.os }}-pkg-${{ hashFiles('**/go.sum') }}
          restore-keys: ${{ runner.os }}-pkg-

      - name: Vendor Dependencies
        run: make vendor vendor.check

      - name: Build Artifacts
        run: make -j2 build.all
        env:
          # We're using docker buildx, which doesn't actually load the images it
          # builds by default. Specifying --load does so.
          BUILD_ARGS: "--load"

      - name: Publish Artifacts to GitHub
        uses: actions/upload-artifact@0b7f8abb1508181956e8e162db84b466c27e18ce # v3
        with:
          name: output
          path: _output/**

      - name: Login to DockerHub
        uses: docker/login-action@465a07811f14bebb1938fbed4728c6a1ff8901fc # v2
        if: env.DOCKER_USR != ''
        with:
          username: ${{ secrets.DOCKER_USR }}
          password: ${{ secrets.DOCKER_PSW }}

<<<<<<< HEAD
      - name: Publish Artifacts to DockerHub
=======
      - name: Login to Upbound
        uses: docker/login-action@465a07811f14bebb1938fbed4728c6a1ff8901fc # v2
        if: env.UPBOUND_MARKETPLACE_PUSH_ROBOT_USR != ''
        with:
          registry: xpkg.upbound.io
          username: ${{ secrets.UPBOUND_MARKETPLACE_PUSH_ROBOT_USR }}
          password: ${{ secrets.UPBOUND_MARKETPLACE_PUSH_ROBOT_PSW }}

      - name: Publish Artifacts to S3, Marketplace, DockerHub
>>>>>>> 5c97a193
        run: make -j2 publish BRANCH_NAME=${GITHUB_REF##*/}

      - name: Promote Artifacts in DockerHub
        if: github.ref == 'refs/heads/master' && env.DOCKER_USR != ''
        run: make -j2 promote
        env:
          BRANCH_NAME: master
          CHANNEL: master

  fuzz-test:
    runs-on: ubuntu-22.04
    needs: detect-noop
    if: needs.detect-noop.outputs.noop != 'true'

    steps:
      # TODO(negz): Can we make this use our Go build and dependency cache? It
      # seems to build Crossplane inside of a Docker image.
      - name: Build Fuzzers
        id: build
        uses: google/oss-fuzz/infra/cifuzz/actions/build_fuzzers@master
        with:
          oss-fuzz-project-name: "crossplane"
          language: go

      - name: Run Fuzzers
        uses: google/oss-fuzz/infra/cifuzz/actions/run_fuzzers@master
        with:
          oss-fuzz-project-name: "crossplane"
          fuzz-seconds: 300
          language: go

      - name: Upload Crash
        uses: actions/upload-artifact@0b7f8abb1508181956e8e162db84b466c27e18ce # v3
        if: failure() && steps.build.outcome == 'success'
        with:
          name: artifacts
          path: ./out/artifacts<|MERGE_RESOLUTION|>--- conflicted
+++ resolved
@@ -368,19 +368,7 @@
           username: ${{ secrets.DOCKER_USR }}
           password: ${{ secrets.DOCKER_PSW }}
 
-<<<<<<< HEAD
       - name: Publish Artifacts to DockerHub
-=======
-      - name: Login to Upbound
-        uses: docker/login-action@465a07811f14bebb1938fbed4728c6a1ff8901fc # v2
-        if: env.UPBOUND_MARKETPLACE_PUSH_ROBOT_USR != ''
-        with:
-          registry: xpkg.upbound.io
-          username: ${{ secrets.UPBOUND_MARKETPLACE_PUSH_ROBOT_USR }}
-          password: ${{ secrets.UPBOUND_MARKETPLACE_PUSH_ROBOT_PSW }}
-
-      - name: Publish Artifacts to S3, Marketplace, DockerHub
->>>>>>> 5c97a193
         run: make -j2 publish BRANCH_NAME=${GITHUB_REF##*/}
 
       - name: Promote Artifacts in DockerHub
