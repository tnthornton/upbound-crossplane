name: Comment Commands

on: issue_comment

jobs:
  # NOTE(negz): See also backport.yml, which is the variant that triggers on PR
  # merge rather than on comment.
  backport:
    runs-on: ubuntu-22.04
    if: github.event.issue.pull_request && startsWith(github.event.comment.body, '/backport')
    steps:
    - name: Extract Command
      id: command
      uses: xt0rted/slash-command-action@bf51f8f5f4ea3d58abc7eca58f77104182b23e88 # v2
      with:
        repo-token: ${{ secrets.GITHUB_TOKEN }}
        command: backport
        reaction: "true"
        reaction-type: "eyes"
        allow-edits: "false"
        permission-level: write

    - name: Checkout
      uses: actions/checkout@ac593985615ec2ede58e132d2e21d2b1cbd6127c # v3
      with:
        fetch-depth: 0

    - name: Open Backport PR
      uses: zeebe-io/backport-action@a759fd2d7d3314c9bb57d97a0350a12e878d3c7a # v1.2.0
      with:
        github_token: ${{ secrets.GITHUB_TOKEN }}
        github_workspace: ${{ github.workspace }}
<<<<<<< HEAD
        version: v0.0.4
=======
        version: v0.0.4

  fresh:
    runs-on: ubuntu-22.04
    if: startsWith(github.event.comment.body, '/fresh')

    steps:
    - name: Extract Command
      id: command
      uses: xt0rted/slash-command-action@bf51f8f5f4ea3d58abc7eca58f77104182b23e88 # v2
      with:
        repo-token: ${{ secrets.GITHUB_TOKEN }}
        command: fresh
        reaction: "true"
        reaction-type: "eyes"
        allow-edits: "false"
        permission-level: read
    - name: Handle Command
      uses: actions-ecosystem/action-remove-labels@2ce5d41b4b6aa8503e285553f75ed56e0a40bae0 # v1
      with:
        github_token: ${{ secrets.GITHUB_TOKEN }}
        labels: stale
>>>>>>> 9ff8b39c
<|MERGE_RESOLUTION|>--- conflicted
+++ resolved
@@ -30,29 +30,4 @@
       with:
         github_token: ${{ secrets.GITHUB_TOKEN }}
         github_workspace: ${{ github.workspace }}
-<<<<<<< HEAD
-        version: v0.0.4
-=======
-        version: v0.0.4
-
-  fresh:
-    runs-on: ubuntu-22.04
-    if: startsWith(github.event.comment.body, '/fresh')
-
-    steps:
-    - name: Extract Command
-      id: command
-      uses: xt0rted/slash-command-action@bf51f8f5f4ea3d58abc7eca58f77104182b23e88 # v2
-      with:
-        repo-token: ${{ secrets.GITHUB_TOKEN }}
-        command: fresh
-        reaction: "true"
-        reaction-type: "eyes"
-        allow-edits: "false"
-        permission-level: read
-    - name: Handle Command
-      uses: actions-ecosystem/action-remove-labels@2ce5d41b4b6aa8503e285553f75ed56e0a40bae0 # v1
-      with:
-        github_token: ${{ secrets.GITHUB_TOKEN }}
-        labels: stale
->>>>>>> 9ff8b39c
+        version: v0.0.4